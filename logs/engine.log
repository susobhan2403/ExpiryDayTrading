--- conflicted
+++ resolved
@@ -319,73 +319,6 @@
 2025-09-03 18:00:18,218 INFO: ALERT: IGNORE Max pain unreliable
 2025-09-03 18:00:18,218 INFO: Iteration 1 completed in 3.08s
 2025-09-03 18:00:18,218 INFO: Run-once mode, exiting
-<<<<<<< HEAD
-2025-09-03 23:45:39,924 INFO: Engine started | provider=KITE | symbols=['NIFTY', 'BANKNIFTY', 'SENSEX', 'MIDCPNIFTY'] | poll=60s | mode=auto
-2025-09-03 23:45:39,924 INFO: Micro penalty 0.67: spread=0.0000, qi=0.00, stab=0.50
-2025-09-03 23:45:39,925 INFO: Processing iteration 1
-2025-09-03 23:45:40,759 INFO: PCR calculation failed for NIFTY, using synthetic fallback
-2025-09-03 23:45:40,760 INFO: expiry=2025-09-09 step=50 atm=24715 pcr=1.18
-2025-09-03 23:45:40,762 INFO: 23:45 IST | NIFTY 24715.05 | VWAP(fut) 24739
-2025-09-03 23:45:40,762 INFO: D=0 | ATR_D=0 | VND=0.5 | SSD=0.5 | PD=0.1%
-2025-09-03 23:45:40,763 INFO: PCR 1.1757907013807392 (dz=0.0) | MaxPain 24715 | Drift 0.0/hr (norm 0.0)
-2025-09-03 23:45:40,763 INFO: ATM None IV 20.0% (dIV_z=0.0) | Basis 24.715049999998882
-2025-09-03 23:45:40,763 INFO: Scenario: Short-Cover Reversion Up 60% (alt: Pin and Decay 20%)
-2025-09-03 23:45:40,763 INFO: Action: NO-TRADE | confidence below threshold
-2025-09-03 23:45:40,764 INFO: Enter when atleast 3 of below 4 are satisfied:
-2025-09-03 23:45:40,764 INFO: 1. VND < pin norm (range-bound) - [N]
-2025-09-03 23:45:40,764 INFO: 2. ADX < low (chop) - [N]
-2025-09-03 23:45:40,765 INFO: 3. Two-sided OI near ATM - [Y]
-2025-09-03 23:45:40,765 INFO: 4. IV crushing (div<=0, pctile<33) - [N]
-2025-09-03 23:45:40,765 INFO: Final Verdict: Hold
-2025-09-03 23:45:40,765 INFO: ALERT: IGNORE Max pain unreliable
-2025-09-03 23:45:40,837 INFO: Failed to get option chain for BANKNIFTY: Expiry mismatch chain=2026-03-31 selected=2025-09-30
-2025-09-03 23:45:40,837 INFO: expiry=2025-09-30 step=100 atm=54100 pcr=1.20
-2025-09-03 23:45:40,839 INFO: 23:45 IST | BANKNIFTY 54067.55 | VWAP(fut) 54121
-2025-09-03 23:45:40,839 INFO: D=0 | ATR_D=0 | VND=0.5 | SSD=0.5 | PD=0.1%
-2025-09-03 23:45:40,840 INFO: PCR 1.2048905990300767 (dz=0.0) | MaxPain 54100 | Drift 0.0/hr (norm 0.0)
-2025-09-03 23:45:40,840 INFO: ATM 54100 IV 1.9127056630020618% (dIV_z=0.0) | Basis 54.06754999999248
-2025-09-03 23:45:40,840 INFO: Scenario: Short-Cover Reversion Up (IV crush) 60% (alt: Pin and Decay 20%)
-2025-09-03 23:45:40,840 INFO: Action: NO-TRADE | confidence below threshold
-2025-09-03 23:45:40,840 INFO: Enter when atleast 3 of below 4 are satisfied:
-2025-09-03 23:45:40,841 INFO: 1. VND < pin norm (range-bound) - [N]
-2025-09-03 23:45:40,841 INFO: 2. ADX < low (chop) - [N]
-2025-09-03 23:45:40,841 INFO: 3. Two-sided OI near ATM - [Y]
-2025-09-03 23:45:40,841 INFO: 4. IV crushing (div<=0, pctile<33) - [Y]
-2025-09-03 23:45:40,841 INFO: Final Verdict: Hold
-2025-09-03 23:45:40,841 INFO: ALERT: IGNORE Max pain unreliable
-2025-09-03 23:45:41,486 INFO: PCR calculation failed for SENSEX, using synthetic fallback
-2025-09-03 23:45:41,486 INFO: expiry=2025-09-04 step=100 atm=80567 pcr=1.16
-2025-09-03 23:45:41,489 INFO: 23:45 IST | SENSEX 80567.71 | VWAP(fut) 80648
-2025-09-03 23:45:41,489 INFO: D=0 | ATR_D=0 | VND=0.5 | SSD=0.5 | PD=0.1%
-2025-09-03 23:45:41,489 INFO: PCR 1.1592642216418758 (dz=0.0) | MaxPain 80567 | Drift 0.0/hr (norm 0.0)
-2025-09-03 23:45:41,489 INFO: ATM None IV 20.0% (dIV_z=0.0) | Basis 80.56770999998844
-2025-09-03 23:45:41,490 INFO: Scenario: Short-Cover Reversion Up 60% (alt: Pin and Decay 20%)
-2025-09-03 23:45:41,490 INFO: Action: NO-TRADE | confidence below threshold
-2025-09-03 23:45:41,490 INFO: Enter when atleast 3 of below 4 are satisfied:
-2025-09-03 23:45:41,490 INFO: 1. VND < pin norm (range-bound) - [N]
-2025-09-03 23:45:41,491 INFO: 2. ADX < low (chop) - [N]
-2025-09-03 23:45:41,491 INFO: 3. Two-sided OI near ATM - [Y]
-2025-09-03 23:45:41,491 INFO: 4. IV crushing (div<=0, pctile<33) - [N]
-2025-09-03 23:45:41,491 INFO: Final Verdict: Hold
-2025-09-03 23:45:41,491 INFO: ALERT: IGNORE Max pain unreliable
-2025-09-03 23:45:41,563 INFO: Failed to get option chain for MIDCPNIFTY: Expiry mismatch chain=2025-11-25 selected=2025-09-30
-2025-09-03 23:45:41,564 INFO: expiry=2025-09-30 step=50 atm=12800 pcr=1.13
-2025-09-03 23:45:41,566 INFO: 23:45 IST | MIDCPNIFTY 12773.60 | VWAP(fut) 12786
-2025-09-03 23:45:41,566 INFO: D=0 | ATR_D=0 | VND=0.5 | SSD=0.5 | PD=0.1%
-2025-09-03 23:45:41,566 INFO: PCR 1.1302653513361383 (dz=0.0) | MaxPain 12800 | Drift 0.0/hr (norm 0.0)
-2025-09-03 23:45:41,567 INFO: ATM 12800 IV 7.951669979666542% (dIV_z=0.0) | Basis 12.773599999998623
-2025-09-03 23:45:41,567 INFO: Scenario: Short-Cover Reversion Up (IV crush) 60% (alt: Pin and Decay 20%)
-2025-09-03 23:45:41,567 INFO: Action: NO-TRADE | confidence below threshold
-2025-09-03 23:45:41,567 INFO: Enter when atleast 3 of below 4 are satisfied:
-2025-09-03 23:45:41,568 INFO: 1. VND < pin norm (range-bound) - [N]
-2025-09-03 23:45:41,568 INFO: 2. ADX < low (chop) - [N]
-2025-09-03 23:45:41,568 INFO: 3. Two-sided OI near ATM - [Y]
-2025-09-03 23:45:41,568 INFO: 4. IV crushing (div<=0, pctile<33) - [Y]
-2025-09-03 23:45:41,568 INFO: Final Verdict: Hold
-2025-09-03 23:45:41,568 INFO: ALERT: IGNORE Max pain unreliable
-2025-09-03 23:45:41,569 INFO: Iteration 1 completed in 1.64s
-2025-09-03 23:45:41,570 INFO: Run-once mode, exiting
-=======
 2025-09-04 22:47:23,206 INFO: Engine started | provider=KITE | symbols=['NIFTY', 'BANKNIFTY', 'SENSEX', 'MIDCPNIFTY'] | poll=60s | mode=auto
 2025-09-04 22:47:23,206 INFO: Micro penalty 0.67: spread=0.0000, qi=0.00, stab=0.50
 2025-09-04 22:47:23,207 INFO: Processing iteration 1
@@ -775,5 +708,4 @@
 2025-09-04 17:40:48,894 INFO: Final Verdict: Hold
 2025-09-04 17:40:48,894 INFO: ALERT: IGNORE Max pain unreliable
 2025-09-04 17:40:48,894 INFO: Iteration 1 completed in 4.27s
-2025-09-04 17:40:48,895 INFO: Run-once mode, exiting
->>>>>>> d4fa3016
+2025-09-04 17:40:48,895 INFO: Run-once mode, exiting