import http from 'http';
import fs from 'fs';
import path from 'path';
import url from 'url';
import readline from 'readline';

const ROOT = path.resolve(process.cwd());
const LOG_FILE = path.join(ROOT, 'logs', 'engine.log');

// Determine the directory to serve static assets from. In production the
// dashboard is built into "dashboard/dist". When running locally, or if the
// build output is missing, fall back to serving the source "dashboard" folder
// so that an index page is still available.
const DIST_DIR = path.join(ROOT, 'dashboard', 'dist');
const STATIC_DIR = fs.existsSync(DIST_DIR)
  ? DIST_DIR
  : path.join(ROOT, 'dashboard');

const server = http.createServer((req, res) => {
  const parsed = url.parse(req.url, true);

  if (parsed.pathname === '/events') {
    const symbol = (parsed.query.symbol || '').toUpperCase();
    res.writeHead(200, {
      'Content-Type': 'text/event-stream',
      'Cache-Control': 'no-cache',
      'Connection': 'keep-alive'
    });

    let filePos = 0;
    let currentSymbol = null;
    const sendNewLines = () => {
      fs.stat(LOG_FILE, (err, stats) => {
        if (err) return;
        if (stats.size > filePos) {
          const stream = fs.createReadStream(LOG_FILE, { start: filePos, end: stats.size });
          filePos = stats.size;
          const rl = readline.createInterface({ input: stream });
          rl.on('line', (line) => {
<<<<<<< HEAD
            const upper = line.toUpperCase();
=======
            // Remove ANSI color codes before processing so that pattern
            // matching works even if the log writer included escape
            // sequences for styling (e.g. "\x1b[31m").
            const plain = line.replace(/\x1b\[[0-9;]*m/g, '');
            const upper = plain.toUpperCase();
>>>>>>> abe4ab30
            const header = upper.match(/IST \| ([A-Z]+)/);
            if (header) {
              currentSymbol = header[1];
            }
            const indicator = /^D=|^PCR |^ATM |^SCENARIO:|^ACTION:|^FINAL VERDICT/.test(upper.trim());
            const match = (!symbol || currentSymbol === symbol) && indicator;
            if (match) {
              res.write(`data: ${JSON.stringify({ line: plain })}\n\n`);
            }
          });
          rl.on('close', () => {});
        }
      });
    };
    const interval = setInterval(sendNewLines, 1000);
    sendNewLines();
    req.on('close', () => clearInterval(interval));
    return;
  }

  // Serve static assets
  let pathname = parsed.pathname || '/';
  if (pathname === '/') pathname = '/index.html';
  const filePath = path.join(STATIC_DIR, pathname);
  fs.readFile(filePath, (err, data) => {
    if (err) {
      res.writeHead(404);
      res.end('Not Found');
      return;
    }
    const ext = path.extname(filePath).toLowerCase();
    const type = ext === '.html' ? 'text/html' :
                 ext === '.js' ? 'text/javascript' :
                 ext === '.css' ? 'text/css' :
                 'application/octet-stream';
    res.writeHead(200, { 'Content-Type': type });
    res.end(data);
  });
});

const PORT = process.env.PORT || 3000;
server.listen(PORT, () => {
  console.log(`Dashboard server listening on port ${PORT}`);
});<|MERGE_RESOLUTION|>--- conflicted
+++ resolved
@@ -37,15 +37,11 @@
           filePos = stats.size;
           const rl = readline.createInterface({ input: stream });
           rl.on('line', (line) => {
-<<<<<<< HEAD
-            const upper = line.toUpperCase();
-=======
             // Remove ANSI color codes before processing so that pattern
             // matching works even if the log writer included escape
             // sequences for styling (e.g. "\x1b[31m").
             const plain = line.replace(/\x1b\[[0-9;]*m/g, '');
             const upper = plain.toUpperCase();
->>>>>>> abe4ab30
             const header = upper.match(/IST \| ([A-Z]+)/);
             if (header) {
               currentSymbol = header[1];
