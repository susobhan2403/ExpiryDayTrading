import { useEffect, useState } from 'react';

const indicatorForLine = (line) => {
  const t = line.trim();
  if (/\d{2}:\d{2} IST \| [A-Z]+/.test(t)) return 'spot';
  if (t.startsWith('D=')) return 'distance';
  if (t.startsWith('PCR')) return 'pcr';
  if (t.startsWith('ATM')) return 'atm';
  if (t.startsWith('Scenario:')) return 'scenario';
  if (t.startsWith('Action:')) return 'action';
  if (t.startsWith('Final Verdict')) return 'decision';
  if (t.includes('ALERT:')) return 'alerts';
  return 'misc';
};

const colorize = (line) => {
  const t = line.trim();
  if (t.startsWith('Scenario:')) {
    return line.replace(/^Scenario:\s*/, '');
  }
  if (t.startsWith('Action:')) {
    const l = line.replace(/^Action:\s*/, '');
    if (/^TRADE\b/.test(l.trim())) return `<span class="action-trade">${l}</span>`;
    return l;
  }
  if (t.startsWith('Final Verdict')) {
    const l = line.replace(/^Final Verdict:\s*/, '');
    if (l.includes('Enter Now')) return `<span class="decision-enter">${l}</span>`;
    if (l.includes('Exit Now')) return `<span class="decision-exit">${l}</span>`;
    return `<span class="decision-hold">${l}</span>`;
  }
  if (t.includes('ALERT:')) {
    const l = t.replace(/^.*ALERT:\s*/, '');
    if (l.startsWith('ACT')) return `<span class="alert-act">${l}</span>`;
    return `<span class="alert-ignore">${l}</span>`;
  }
  return line.replace(/EXIT NOW/g, '<span class="exit">EXIT NOW</span>');
};

export default function useLogStream(symbol) {
  const [lines, setLines] = useState({});
  const [spot, setSpot] = useState(null);

  useEffect(() => {
    // Reset state whenever the symbol changes so alerts from other indices
    // don't bleed into the current view.
    setLines({});
    setSpot(null);
    let prev = null;
    fetch(`/prevclose?symbol=${symbol}`)
      .then((r) => r.json())
      .then((d) => {
        if (typeof d.close === 'number' && isFinite(d.close)) prev = d.close;
      })
      .catch(() => {});
    const es = new EventSource(`/events?symbol=${symbol}`);
    es.onmessage = (e) => {
      try {
        const { line } = JSON.parse(e.data);
        const indicator = indicatorForLine(line);
        if (indicator === 'spot') {
          const m = line.match(/IST \| [A-Z]+\s+(\d+(?:\.\d+)?)/);
          if (m) {
            const price = parseFloat(m[1]);
            let url = `/spotdiff?symbol=${symbol}&last=${price}`;
            if (prev !== null) url += `&close=${prev}`;
<<<<<<< HEAD
              fetch(url)
=======
            fetch(url)
>>>>>>> b6dacabc
              .then((r) => r.json())
              .then((d) => {
                if (
                  typeof d.diff === 'number' &&
                  isFinite(d.diff) &&
                  typeof d.pct === 'number' &&
                  isFinite(d.pct)
                ) {
                  setSpot({ price, diff: d.diff, pct: d.pct });
                } else {
                  setSpot({ price, diff: 0, pct: 0 });
                }
              })
              .catch(() => setSpot({ price, diff: 0, pct: 0 }));
          }
          // New snapshot -> clear old alerts so the list reflects the latest
          // state instead of accumulating stale messages.
          setLines((prev) => ({ ...prev, alerts: [] }));
          return;
        }
        const colored = colorize(line);

        // Only keep the most recent line for each indicator and ignore
        // duplicates so that stale/noisy data doesn't accumulate. Alerts are
        // appended so multiple alert lines can be displayed sequentially
        // while avoiding repeats even if the log writer emits the same alert
        // multiple times.
        setLines((prevLines) => {
          if (indicator === 'alerts') {
            const prevArr = prevLines.alerts || [];
            if (prevArr.includes(colored)) return prevLines;
            const nextArr = [...prevArr, colored].slice(-10); // cap to last 10
            return { ...prevLines, alerts: nextArr };
          }
          const prevArr = prevLines[indicator] || [];
          if (prevArr[0] === colored) return prevLines;
          return { ...prevLines, [indicator]: [colored] };
        });
      } catch (err) {
        console.error(err);
      }
    };
    return () => es.close();
  }, [symbol]);

  return { ...lines, spot };
}<|MERGE_RESOLUTION|>--- conflicted
+++ resolved
@@ -64,11 +64,7 @@
             const price = parseFloat(m[1]);
             let url = `/spotdiff?symbol=${symbol}&last=${price}`;
             if (prev !== null) url += `&close=${prev}`;
-<<<<<<< HEAD
-              fetch(url)
-=======
             fetch(url)
->>>>>>> b6dacabc
               .then((r) => r.json())
               .then((d) => {
                 if (
